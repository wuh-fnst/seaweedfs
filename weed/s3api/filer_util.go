package s3api

import (
	"context"
	"fmt"
	"github.com/chrislusf/seaweedfs/weed/glog"
	"github.com/chrislusf/seaweedfs/weed/pb"
	"github.com/chrislusf/seaweedfs/weed/pb/filer_pb"
<<<<<<< HEAD
	"github.com/chrislusf/seaweedfs/weed/pb/iam_pb"
	proto "github.com/golang/protobuf/proto"
	"google.golang.org/grpc"
	"strings"
=======
	"github.com/chrislusf/seaweedfs/weed/util"
>>>>>>> da04bb3d
)

func (s3a *S3ApiServer) mkdir(parentDirectoryPath string, dirName string, fn func(entry *filer_pb.Entry)) error {

	return filer_pb.Mkdir(s3a, parentDirectoryPath, dirName, fn)

}

func (s3a *S3ApiServer) mkFile(parentDirectoryPath string, fileName string, chunks []*filer_pb.FileChunk) error {

	return filer_pb.MkFile(s3a, parentDirectoryPath, fileName, chunks)

}

func (s3a *S3ApiServer) list(parentDirectoryPath, prefix, startFrom string, inclusive bool, limit uint32) (entries []*filer_pb.Entry, isLast bool, err error) {

	err = filer_pb.List(s3a, parentDirectoryPath, prefix, func(entry *filer_pb.Entry, isLastEntry bool) error {
		entries = append(entries, entry)
		if isLastEntry {
			isLast = true
		}
		return nil
	}, startFrom, inclusive, limit)

	return

}

func (s3a *S3ApiServer) rm(parentDirectoryPath, entryName string, isDeleteData, isRecursive bool) error {

	return s3a.WithFilerClient(func(client filer_pb.SeaweedFilerClient) error {

		err := doDeleteEntry(client, parentDirectoryPath, entryName, isDeleteData, isRecursive)
		if err != nil {
			return err
		}

		return nil
	})

}

func doDeleteEntry(client filer_pb.SeaweedFilerClient, parentDirectoryPath string, entryName string, isDeleteData bool, isRecursive bool) error {
	request := &filer_pb.DeleteEntryRequest{
		Directory:    parentDirectoryPath,
		Name:         entryName,
		IsDeleteData: isDeleteData,
		IsRecursive:  isRecursive,
	}

	glog.V(1).Infof("delete entry %v/%v: %v", parentDirectoryPath, entryName, request)
	if resp, err := client.DeleteEntry(context.Background(), request); err != nil {
		glog.V(0).Infof("delete entry %v: %v", request, err)
		return fmt.Errorf("delete entry %s/%s: %v", parentDirectoryPath, entryName, err)
	} else {
		if resp.Error != "" {
			return fmt.Errorf("delete entry %s/%s: %v", parentDirectoryPath, entryName, resp.Error)
		}
	}
	return nil
}

func (s3a *S3ApiServer) exists(parentDirectoryPath string, entryName string, isDirectory bool) (exists bool, err error) {

	return filer_pb.Exists(s3a, parentDirectoryPath, entryName, isDirectory)

}

<<<<<<< HEAD
func loadS3config(iam *IdentityAccessManagement, option *S3ApiServerOption) error {
	return pb.WithCachedGrpcClient(func(grpcConnection *grpc.ClientConn) error {
		client := filer_pb.NewSeaweedFilerClient(grpcConnection)
		resp, err := filer_pb.LookupEntry(client, &filer_pb.LookupDirectoryEntryRequest{
			Directory: "/.configs",
			Name:      "s3identities",
		})
		if err != nil {
			return err
		}
		for name, ident := range resp.Entry.Extended {
			t := &Identity{
				Name:        name,
				Credentials: nil,
				Actions:     nil,
			}
			identity := &iam_pb.Identity{}
			if err := proto.Unmarshal(ident, identity); err != nil {
				return err
			}
			for _, action := range identity.Actions {
				t.Actions = append(t.Actions, Action(action))
			}
			for _, cred := range identity.Credentials {
				t.Credentials = append(t.Credentials, &Credential{
					AccessKey: cred.AccessKey,
					SecretKey: cred.SecretKey,
				})
				glog.V(0).Infof("AccessKey %s, SecretKey: %s", cred.AccessKey, cred.SecretKey)
			}
			iam.identities = append(iam.identities, t)
		}
		return nil
	}, option.FilerGrpcAddress, option.GrpcDialOption)
}

/* testing save
func saveS3config(iam *IdentityAccessManagement, option *S3ApiServerOption) (error) {
	return pb.WithCachedGrpcClient(func(grpcConnection *grpc.ClientConn) error {
		client := filer_pb.NewSeaweedFilerClient(grpcConnection)
		entry := &filer_pb.Entry{
			Name:        "s3identities",
			IsDirectory: false,
			Attributes: &filer_pb.FuseAttributes{
				Mtime:		time.Now().Unix(),
				Crtime:      time.Now().Unix(),
				FileMode:    uint32(0644),
				Collection:  "",
				Replication: "",
			},
			Extended: make(map[string][]byte),
		}
		for _, identity := range iam.identities {
			glog.V(0).Infof("get iam identities %s", identity.Name)
			i := &iam_pb.Identity{
				Name:        identity.Name,
				Credentials: []*iam_pb.Credential{},
				Actions:    []string{},
			}
			for _, cred := range identity.Credentials {
				i.Credentials = append(i.Credentials, &iam_pb.Credential{
					AccessKey: cred.AccessKey,
					SecretKey: cred.SecretKey,
				})
			}
			for _, action := range identity.Actions {
				i.Actions = append(i.Actions, string(action))
			}
			ident, err := proto.Marshal(i)
			if err != nil {
				return err
			}
			entry.Extended[identity.Name] = ident
		}
		_, err := filer_pb.LookupEntry(client, &filer_pb.LookupDirectoryEntryRequest{
			Directory: "/.configs",
			Name:      "s3identities",
		})
		if err == filer_pb.ErrNotFound {
			err = filer_pb.CreateEntry(client, &filer_pb.CreateEntryRequest{
				Directory:          "/.configs",
				Entry:              entry,
				IsFromOtherCluster: false,
				Signatures:         nil,
			})
		} else {
			err = filer_pb.UpdateEntry(client, &filer_pb.UpdateEntryRequest{
				Directory:          "/.configs",
				Entry:              entry,
				IsFromOtherCluster: false,
				Signatures:         nil,
			})
		}
		return err
	},option.FilerGrpcAddress, option.GrpcDialOption)
}
*/

=======
func (s3a *S3ApiServer) getEntry(parentDirectoryPath, entryName string) (entry *filer_pb.Entry, err error) {
	fullPath := util.NewFullPath(parentDirectoryPath, entryName)
	return filer_pb.GetEntry(s3a, fullPath)
}

>>>>>>> da04bb3d
func objectKey(key *string) *string {
	if strings.HasPrefix(*key, "/") {
		t := (*key)[1:]
		return &t
	}
	return key
}<|MERGE_RESOLUTION|>--- conflicted
+++ resolved
@@ -3,17 +3,14 @@
 import (
 	"context"
 	"fmt"
+	"strings"
+
 	"github.com/chrislusf/seaweedfs/weed/glog"
-	"github.com/chrislusf/seaweedfs/weed/pb"
 	"github.com/chrislusf/seaweedfs/weed/pb/filer_pb"
-<<<<<<< HEAD
 	"github.com/chrislusf/seaweedfs/weed/pb/iam_pb"
 	proto "github.com/golang/protobuf/proto"
 	"google.golang.org/grpc"
-	"strings"
-=======
 	"github.com/chrislusf/seaweedfs/weed/util"
->>>>>>> da04bb3d
 )
 
 func (s3a *S3ApiServer) mkdir(parentDirectoryPath string, dirName string, fn func(entry *filer_pb.Entry)) error {
@@ -82,7 +79,11 @@
 
 }
 
-<<<<<<< HEAD
+func (s3a *S3ApiServer) getEntry(parentDirectoryPath, entryName string) (entry *filer_pb.Entry, err error) {
+	fullPath := util.NewFullPath(parentDirectoryPath, entryName)
+	return filer_pb.GetEntry(s3a, fullPath)
+}
+
 func loadS3config(iam *IdentityAccessManagement, option *S3ApiServerOption) error {
 	return pb.WithCachedGrpcClient(func(grpcConnection *grpc.ClientConn) error {
 		client := filer_pb.NewSeaweedFilerClient(grpcConnection)
@@ -181,13 +182,6 @@
 }
 */
 
-=======
-func (s3a *S3ApiServer) getEntry(parentDirectoryPath, entryName string) (entry *filer_pb.Entry, err error) {
-	fullPath := util.NewFullPath(parentDirectoryPath, entryName)
-	return filer_pb.GetEntry(s3a, fullPath)
-}
-
->>>>>>> da04bb3d
 func objectKey(key *string) *string {
 	if strings.HasPrefix(*key, "/") {
 		t := (*key)[1:]
